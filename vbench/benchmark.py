--- conflicted
+++ resolved
@@ -91,13 +91,9 @@
         except:
             buf = StringIO()
             traceback.print_exc(file=buf)
-<<<<<<< HEAD
-            result = {'succeeded' : False,
-                      'stage' : stage,
-                      'traceback' : buf.getvalue()}
-=======
-            result = {'succeeded': False, 'traceback': buf.getvalue()}
->>>>>>> 3d62a000
+            result = {'succeeded': False,
+                      'stage': stage,
+                      'traceback': buf.getvalue()}
 
         if ns:
             self._cleanup(ns)
